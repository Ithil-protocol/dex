// SPDX-License-Identifier: BUSL-1.1
pragma solidity =0.8.17;

import { ERC20PresetMinterPauser } from "@openzeppelin/contracts/token/ERC20/presets/ERC20PresetMinterPauser.sol";
import { Test } from "forge-std/Test.sol";
import { Pool } from "../src/Pool.sol";
import { Factory } from "../src/Factory.sol";
import { PoolUnitTest } from "./Pool.unit.test.sol";
import { Wallet } from "./Wallet.sol";

contract Randomizer is Test {
    Factory internal immutable factory;
    Pool internal immutable swapper;

    ERC20PresetMinterPauser internal immutable underlying;
    ERC20PresetMinterPauser internal immutable accounting;

    address internal immutable maker1;
    address internal immutable taker1;
    address internal immutable maker2;
    address internal immutable taker2;
    address internal immutable makerRecipient;
    address internal immutable takerRecipient;

    uint256 internal constant priceResolution = 1e18;
    uint16 internal immutable tick;

    uint256 internal immutable maximumPrice;
    uint256 internal immutable maximumAmount;

    uint256[] internal makerIndexes;

    struct OrderData {
        uint256 staked;
        uint256 previous;
        uint256 next;
    }

    constructor(uint16 _tick) {
        underlying = new ERC20PresetMinterPauser("underlying", "TKN0");
        accounting = new ERC20PresetMinterPauser("accounting", "TKN1");
        factory = new Factory();
        tick = _tick;
        swapper = Pool(factory.createPool(address(underlying), address(accounting), tick));
        maker1 = address(new Wallet());
        taker1 = address(new Wallet());
        maker2 = address(new Wallet());
        taker2 = address(new Wallet());
        makerRecipient = address(new Wallet());
        takerRecipient = address(new Wallet());
        maximumPrice = type(uint256).max / (10000 + tick);
        maximumAmount = type(uint256).max / priceResolution;
    }

    function setUp() public {
        vm.deal(maker1, 1 ether);
        vm.deal(taker1, 1 ether);
        vm.deal(maker2, 1 ether);
        vm.deal(taker2, 1 ether);

        vm.prank(maker1);
        underlying.approve(address(swapper), type(uint256).max);

        vm.prank(taker1);
        accounting.approve(address(swapper), type(uint256).max);

        vm.prank(maker2);
        underlying.approve(address(swapper), type(uint256).max);

        vm.prank(taker2);
        accounting.approve(address(swapper), type(uint256).max);
    }

    // solhint-disable code-complexity
    function _createOrder(uint256 amount, uint256 price, uint256 stake, uint256 seed) internal returns (uint256) {
        // Creates a *valid* order, does not revert by itself
        // The creator of the order is random
        // Returns the index of the order
        price = price % maximumPrice;
        amount = amount % maximumAmount;
        if (amount == 0) amount++;
        if (price == 0) price++;
        // total ethers balance cannot exceed 2^256 or it would give EVM overflow
        if (address(swapper).balance > 0) stake = stake % (type(uint256).max - address(swapper).balance + 1);

        // Now the inputs are fixed, so we control the state change
        // These are priceLevels, orders, id (native), balanceOf (ERC20 of swapper and sender), balance (ethers)
        // BalanceOf and Id checks, which are trivial, are not made in this test because they cause a stack too deep

        // PriceLevels before the order opening (up to 8 allowed)
        uint256[8] memory priceLevels;
        uint256 priceLevel = swapper.priceLevels(0);
        for (uint256 i = 0; i < 8 && priceLevel != 0; i++) {
            priceLevels[i] = priceLevel;
            priceLevel = swapper.priceLevels(priceLevel);
        }

        (uint256 previewedPrev, uint256 previewedNext, , ) = swapper.previewOrder(price, stake);

        if (seed % 2 == 1) {
            if (stake > 0) {
                vm.deal(maker1, stake);
            }
            underlying.mint(maker1, amount);
            vm.prank(maker1);
            swapper.createOrder{ value: stake }(amount, price, makerRecipient, block.timestamp + 1000);
        } else {
            if (stake > 0) {
                vm.deal(maker2, stake);
            }
            underlying.mint(maker2, amount);
            vm.prank(maker2);
            swapper.createOrder{ value: stake }(amount, price, makerRecipient, block.timestamp + 1000);
        }
        makerIndexes.push(swapper.id(price));

        // ORDERS CHECKS
        // Check insertion went well
        (, , , uint256 staked, uint256 previous, uint256 next) = swapper.orders(price, swapper.id(price));
        assertEq(previous, previewedPrev);
        assertEq(next, previewedNext);
        // Check orderbook consistency (maximum 8 allowed)
        // Cursor restarts from zero
        (, , , staked, previous, next) = swapper.orders(price, 0);
        for (uint256 i = 0; i < 8 && next != 0; i++) {
            uint256 prevStake = staked;
            uint256 prevNext = next;
            (, , , staked, previous, next) = swapper.orders(price, next);
            // Check FIFO and boost order as we go
            // Stakes must be non-increasing (except for first one which is zero)
            if (i == 0) assertEq(prevStake, 0);
            else assertGe(prevStake, staked);
            // if stakes are constant, FIFO applies
            if (prevStake == staked) assertGt(prevNext, previous);
        }

        // PRICE LEVEL CHECKS
        // define new price levels array for convenience
        uint256[8] memory newPriceLevels;
        priceLevel = swapper.priceLevels(0);
        for (uint256 i = 0; i < 8 && priceLevel != 0; i++) {
            newPriceLevels[i] = priceLevel;
            priceLevel = swapper.priceLevels(priceLevel);
        }
        uint256 step = 2;
        for (uint256 i = 0; i < 7; i++) {
            if (priceLevels[i] == 0) break;
            // If price is already present, price levels are untouched
            if (price == priceLevels[i]) step = 0; // In this way the step will never be 1
            // Price levels array is shifted precisely in that position and new price is inserted
            if (price > priceLevels[i] && step == 2) {
                step = 1;
                assertEq(price, newPriceLevels[i]);
            }
            assertEq(priceLevels[i], newPriceLevels[i + (step % 2)]);
        }

        return swapper.id(price);
    }

    function _cancelOrder(uint256 index, uint256 price) internal {
        // Cancels an order only if it exists
        // If the order exists, it pranks the order offerer and cancels
        if (makerIndexes.length == 0) return; // (There is no index initialized yet so nothing to do)
        index = makerIndexes[index % makerIndexes.length]; // (Could be empty if it was fulfilled)
        (address offerer, , uint256 underlyingAmount, uint256 staked, uint256 previous, uint256 next) = swapper.orders(
            price,
            index
        );
        uint256 initialSwapperBalance = underlying.balanceOf(address(swapper));
        uint256 initialOffererBalance = underlying.balanceOf(offerer);
        uint256 initialSwapperEthBalance = address(swapper).balance;
        uint256 initialOffererEthBalance = offerer.balance;
        if (offerer != address(0)) {
            vm.prank(offerer);
            swapper.cancelOrder(index, price);
            // Check order deletion
            (, , , , uint256 newPrev, ) = swapper.orders(price, next);
            (, , , , , uint256 newNext) = swapper.orders(price, previous);
            assertEq(newPrev, previous);
            assertEq(newNext, next);
        }

        // Check balances
        assertEq(underlying.balanceOf(offerer), initialOffererBalance + underlyingAmount);
        assertEq(underlying.balanceOf(address(swapper)), initialSwapperBalance - underlyingAmount);
        assertEq(offerer.balance, initialOffererEthBalance + staked);
        assertEq(address(swapper).balance, initialSwapperEthBalance - staked);
    }

    function _fulfillOrder(uint256 amount, uint256 seed)
        internal
        returns (uint256 accountingPaid, uint256 underlyingReceived)
    {
        (uint256 previewAccounting, uint256 previewUnderlying) = swapper.previewTake(amount);
        uint256 initialUnderlying = underlying.balanceOf(takerRecipient);
        if (seed % 2 == 1) {
            accounting.mint(taker1, previewAccounting);
            uint256 initialAccounting = accounting.balanceOf(taker1);
            vm.prank(taker1);
<<<<<<< HEAD
            (accountingPaid, underlyingReceived, ethToFactory) = swapper.fulfillOrder(
                amount,
                takerRecipient,
                0,
                block.timestamp + 1000
            );
=======
            (accountingPaid, underlyingReceived) = swapper.fulfillOrder(amount, takerRecipient);
>>>>>>> 2597e828
            assertEq(accounting.balanceOf(taker1), initialAccounting - accountingPaid);
        } else {
            accounting.mint(taker2, previewAccounting);
            uint256 initialAccounting = accounting.balanceOf(taker2);
            vm.prank(taker2);
<<<<<<< HEAD
            (accountingPaid, underlyingReceived, ethToFactory) = swapper.fulfillOrder(
                amount,
                takerRecipient,
                0,
                block.timestamp + 1000
            );
=======
            (accountingPaid, underlyingReceived) = swapper.fulfillOrder(amount, takerRecipient);
>>>>>>> 2597e828
            assertEq(accounting.balanceOf(taker2), initialAccounting - accountingPaid);
        }
        assertEq(previewUnderlying, underlyingReceived);
        assertEq(previewAccounting, accountingPaid);
        //assertEq(prevEthToFactory, ethToFactory);
        //assertEq(swapper.factory().balance, initialFactoryBalance + ethToFactory);
        assertEq(underlying.balanceOf(takerRecipient), initialUnderlying + underlyingReceived);
    }

    function _randomCall(uint256 amount, uint256 price, uint256 stake, uint256 index, uint256 seed)
        internal
        returns (uint256 createdIndex, uint256 accountingPaid, uint256 underlyingReceived)
    {
        if (seed % 3 == 0) createdIndex = _createOrder(amount, price, stake, seed);
        if (seed % 3 == 1) _cancelOrder(index, price);
        if (seed % 3 == 2) (accountingPaid, underlyingReceived) = _fulfillOrder(amount, seed);
    }

    function _modifyAmount(uint256 amount, uint256 seed) internal pure returns (uint256) {
        // A fairly crazy random number generator based on keccak256 and large primes
        uint256[8] memory bigPrimes;
        bigPrimes[0] = 2; // 2
        bigPrimes[1] = 3; // prime between 2^1 and 2^2
        bigPrimes[2] = 13; // prime between 2^2 and 2^4
        bigPrimes[3] = 251; // prime between 2^4 and 2^8
        bigPrimes[4] = 34591; // prime between 2^8 and 2^16
        bigPrimes[5] = 3883440697; // prime between 2^16 and 2^32
        bigPrimes[6] = 14585268654322704883; // prime between 2^32 and 2^64
        bigPrimes[7] = 5727913735782256336127425223006579443; // prime between 2^64 and 2^128
        // Since 1 + 2 + 4 + 8 + 16 + 32 + 64 + 128 = 255 < 256 (or by direct calculation)
        // we can multiply all the bigPrimes without overflow
        // changing the primes (with the same constraints) would bring to an entirely different generator

        uint256 modifiedAmount = amount;
        for (uint256 i = 0; i < 8; i++) {
            uint256 multiplier = uint(keccak256(abi.encodePacked(modifiedAmount % bigPrimes[i], seed))) % bigPrimes[i];
            // Multiplier is fairly random but its logarithm is most likely near to 2^(2^i)
            // A total multiplication will therefore be near 2^255
            // To avoid this, we multiply with a probability of 50% at each round
            // We also need to avoid multiplying by zero, thus we add 1 at each factor
            if (multiplier % 2 != 0)
                modifiedAmount = (1 + (modifiedAmount % bigPrimes[i])) * (1 + (multiplier % bigPrimes[i]));
            // This number could be zero and can overflow, so we increment by one and take modulus at *every* iteration
            modifiedAmount = 1 + (modifiedAmount % bigPrimes[i]);
        }

        return modifiedAmount;
    }
}

contract PoolIntegrationTest is Randomizer {
    constructor() Randomizer(1) {}

    function testRandom(uint256 amount, uint256 price, uint256 stake, uint256 index, uint256 seed)
        public
        returns (uint256 createdIndex, uint256 accountingPaid, uint256 underlyingReceived)
    {
        for (uint256 i = 0; i < 3; i++) {
            (createdIndex, accountingPaid, underlyingReceived) = _randomCall(amount, price, stake, index, seed);
            // Change seeds every time so that even equality of inputs is shuffled
            amount = _modifyAmount(amount, seed);
            price = _modifyAmount(price, (seed / 2) + 1);
            stake = _modifyAmount(stake, (seed / 3) + 2);
            seed = _modifyAmount(seed, (seed / 4) + 3);
        }
    }

    function testSamePrice(uint256 amount, uint256 price, uint256 stake, uint256 index, uint256 seed)
        public
        returns (uint256 createdIndex, uint256 accountingPaid, uint256 underlyingReceived)
    {
        for (uint256 i = 0; i < 3; i++) {
            (createdIndex, accountingPaid, underlyingReceived) = _randomCall(amount, price, stake, index, seed);
            // Change seeds every time so that even equality of inputs is shuffled
            // Price is never modified
            amount = _modifyAmount(amount, seed);
            stake = _modifyAmount(stake, (seed / 3) + 2);
            seed = _modifyAmount(seed, (seed / 4) + 3);
        }
    }

    function testSamePriceAndStake(uint256 amount, uint256 price, uint256 stake, uint256 index, uint256 seed)
        public
        returns (uint256 createdIndex, uint256 accountingPaid, uint256 underlyingReceived)
    {
        for (uint256 i = 0; i < 3; i++) {
            (createdIndex, accountingPaid, underlyingReceived) = _randomCall(amount, price, stake, index, seed);
            // Change seeds every time so that even equality of inputs is shuffled
            // Price and stake are never modified
            amount = _modifyAmount(amount, seed);
            seed = _modifyAmount(seed, (seed / 4) + 3);
        }
    }
}
<|MERGE_RESOLUTION|>--- conflicted
+++ resolved
@@ -1,319 +1,311 @@
-// SPDX-License-Identifier: BUSL-1.1
-pragma solidity =0.8.17;
-
-import { ERC20PresetMinterPauser } from "@openzeppelin/contracts/token/ERC20/presets/ERC20PresetMinterPauser.sol";
-import { Test } from "forge-std/Test.sol";
-import { Pool } from "../src/Pool.sol";
-import { Factory } from "../src/Factory.sol";
-import { PoolUnitTest } from "./Pool.unit.test.sol";
-import { Wallet } from "./Wallet.sol";
-
-contract Randomizer is Test {
-    Factory internal immutable factory;
-    Pool internal immutable swapper;
-
-    ERC20PresetMinterPauser internal immutable underlying;
-    ERC20PresetMinterPauser internal immutable accounting;
-
-    address internal immutable maker1;
-    address internal immutable taker1;
-    address internal immutable maker2;
-    address internal immutable taker2;
-    address internal immutable makerRecipient;
-    address internal immutable takerRecipient;
-
-    uint256 internal constant priceResolution = 1e18;
-    uint16 internal immutable tick;
-
-    uint256 internal immutable maximumPrice;
-    uint256 internal immutable maximumAmount;
-
-    uint256[] internal makerIndexes;
-
-    struct OrderData {
-        uint256 staked;
-        uint256 previous;
-        uint256 next;
-    }
-
-    constructor(uint16 _tick) {
-        underlying = new ERC20PresetMinterPauser("underlying", "TKN0");
-        accounting = new ERC20PresetMinterPauser("accounting", "TKN1");
-        factory = new Factory();
-        tick = _tick;
-        swapper = Pool(factory.createPool(address(underlying), address(accounting), tick));
-        maker1 = address(new Wallet());
-        taker1 = address(new Wallet());
-        maker2 = address(new Wallet());
-        taker2 = address(new Wallet());
-        makerRecipient = address(new Wallet());
-        takerRecipient = address(new Wallet());
-        maximumPrice = type(uint256).max / (10000 + tick);
-        maximumAmount = type(uint256).max / priceResolution;
-    }
-
-    function setUp() public {
-        vm.deal(maker1, 1 ether);
-        vm.deal(taker1, 1 ether);
-        vm.deal(maker2, 1 ether);
-        vm.deal(taker2, 1 ether);
-
-        vm.prank(maker1);
-        underlying.approve(address(swapper), type(uint256).max);
-
-        vm.prank(taker1);
-        accounting.approve(address(swapper), type(uint256).max);
-
-        vm.prank(maker2);
-        underlying.approve(address(swapper), type(uint256).max);
-
-        vm.prank(taker2);
-        accounting.approve(address(swapper), type(uint256).max);
-    }
-
-    // solhint-disable code-complexity
-    function _createOrder(uint256 amount, uint256 price, uint256 stake, uint256 seed) internal returns (uint256) {
-        // Creates a *valid* order, does not revert by itself
-        // The creator of the order is random
-        // Returns the index of the order
-        price = price % maximumPrice;
-        amount = amount % maximumAmount;
-        if (amount == 0) amount++;
-        if (price == 0) price++;
-        // total ethers balance cannot exceed 2^256 or it would give EVM overflow
-        if (address(swapper).balance > 0) stake = stake % (type(uint256).max - address(swapper).balance + 1);
-
-        // Now the inputs are fixed, so we control the state change
-        // These are priceLevels, orders, id (native), balanceOf (ERC20 of swapper and sender), balance (ethers)
-        // BalanceOf and Id checks, which are trivial, are not made in this test because they cause a stack too deep
-
-        // PriceLevels before the order opening (up to 8 allowed)
-        uint256[8] memory priceLevels;
-        uint256 priceLevel = swapper.priceLevels(0);
-        for (uint256 i = 0; i < 8 && priceLevel != 0; i++) {
-            priceLevels[i] = priceLevel;
-            priceLevel = swapper.priceLevels(priceLevel);
-        }
-
-        (uint256 previewedPrev, uint256 previewedNext, , ) = swapper.previewOrder(price, stake);
-
-        if (seed % 2 == 1) {
-            if (stake > 0) {
-                vm.deal(maker1, stake);
-            }
-            underlying.mint(maker1, amount);
-            vm.prank(maker1);
-            swapper.createOrder{ value: stake }(amount, price, makerRecipient, block.timestamp + 1000);
-        } else {
-            if (stake > 0) {
-                vm.deal(maker2, stake);
-            }
-            underlying.mint(maker2, amount);
-            vm.prank(maker2);
-            swapper.createOrder{ value: stake }(amount, price, makerRecipient, block.timestamp + 1000);
-        }
-        makerIndexes.push(swapper.id(price));
-
-        // ORDERS CHECKS
-        // Check insertion went well
-        (, , , uint256 staked, uint256 previous, uint256 next) = swapper.orders(price, swapper.id(price));
-        assertEq(previous, previewedPrev);
-        assertEq(next, previewedNext);
-        // Check orderbook consistency (maximum 8 allowed)
-        // Cursor restarts from zero
-        (, , , staked, previous, next) = swapper.orders(price, 0);
-        for (uint256 i = 0; i < 8 && next != 0; i++) {
-            uint256 prevStake = staked;
-            uint256 prevNext = next;
-            (, , , staked, previous, next) = swapper.orders(price, next);
-            // Check FIFO and boost order as we go
-            // Stakes must be non-increasing (except for first one which is zero)
-            if (i == 0) assertEq(prevStake, 0);
-            else assertGe(prevStake, staked);
-            // if stakes are constant, FIFO applies
-            if (prevStake == staked) assertGt(prevNext, previous);
-        }
-
-        // PRICE LEVEL CHECKS
-        // define new price levels array for convenience
-        uint256[8] memory newPriceLevels;
-        priceLevel = swapper.priceLevels(0);
-        for (uint256 i = 0; i < 8 && priceLevel != 0; i++) {
-            newPriceLevels[i] = priceLevel;
-            priceLevel = swapper.priceLevels(priceLevel);
-        }
-        uint256 step = 2;
-        for (uint256 i = 0; i < 7; i++) {
-            if (priceLevels[i] == 0) break;
-            // If price is already present, price levels are untouched
-            if (price == priceLevels[i]) step = 0; // In this way the step will never be 1
-            // Price levels array is shifted precisely in that position and new price is inserted
-            if (price > priceLevels[i] && step == 2) {
-                step = 1;
-                assertEq(price, newPriceLevels[i]);
-            }
-            assertEq(priceLevels[i], newPriceLevels[i + (step % 2)]);
-        }
-
-        return swapper.id(price);
-    }
-
-    function _cancelOrder(uint256 index, uint256 price) internal {
-        // Cancels an order only if it exists
-        // If the order exists, it pranks the order offerer and cancels
-        if (makerIndexes.length == 0) return; // (There is no index initialized yet so nothing to do)
-        index = makerIndexes[index % makerIndexes.length]; // (Could be empty if it was fulfilled)
-        (address offerer, , uint256 underlyingAmount, uint256 staked, uint256 previous, uint256 next) = swapper.orders(
-            price,
-            index
-        );
-        uint256 initialSwapperBalance = underlying.balanceOf(address(swapper));
-        uint256 initialOffererBalance = underlying.balanceOf(offerer);
-        uint256 initialSwapperEthBalance = address(swapper).balance;
-        uint256 initialOffererEthBalance = offerer.balance;
-        if (offerer != address(0)) {
-            vm.prank(offerer);
-            swapper.cancelOrder(index, price);
-            // Check order deletion
-            (, , , , uint256 newPrev, ) = swapper.orders(price, next);
-            (, , , , , uint256 newNext) = swapper.orders(price, previous);
-            assertEq(newPrev, previous);
-            assertEq(newNext, next);
-        }
-
-        // Check balances
-        assertEq(underlying.balanceOf(offerer), initialOffererBalance + underlyingAmount);
-        assertEq(underlying.balanceOf(address(swapper)), initialSwapperBalance - underlyingAmount);
-        assertEq(offerer.balance, initialOffererEthBalance + staked);
-        assertEq(address(swapper).balance, initialSwapperEthBalance - staked);
-    }
-
-    function _fulfillOrder(uint256 amount, uint256 seed)
-        internal
-        returns (uint256 accountingPaid, uint256 underlyingReceived)
-    {
-        (uint256 previewAccounting, uint256 previewUnderlying) = swapper.previewTake(amount);
-        uint256 initialUnderlying = underlying.balanceOf(takerRecipient);
-        if (seed % 2 == 1) {
-            accounting.mint(taker1, previewAccounting);
-            uint256 initialAccounting = accounting.balanceOf(taker1);
-            vm.prank(taker1);
-<<<<<<< HEAD
-            (accountingPaid, underlyingReceived, ethToFactory) = swapper.fulfillOrder(
-                amount,
-                takerRecipient,
-                0,
-                block.timestamp + 1000
-            );
-=======
-            (accountingPaid, underlyingReceived) = swapper.fulfillOrder(amount, takerRecipient);
->>>>>>> 2597e828
-            assertEq(accounting.balanceOf(taker1), initialAccounting - accountingPaid);
-        } else {
-            accounting.mint(taker2, previewAccounting);
-            uint256 initialAccounting = accounting.balanceOf(taker2);
-            vm.prank(taker2);
-<<<<<<< HEAD
-            (accountingPaid, underlyingReceived, ethToFactory) = swapper.fulfillOrder(
-                amount,
-                takerRecipient,
-                0,
-                block.timestamp + 1000
-            );
-=======
-            (accountingPaid, underlyingReceived) = swapper.fulfillOrder(amount, takerRecipient);
->>>>>>> 2597e828
-            assertEq(accounting.balanceOf(taker2), initialAccounting - accountingPaid);
-        }
-        assertEq(previewUnderlying, underlyingReceived);
-        assertEq(previewAccounting, accountingPaid);
-        //assertEq(prevEthToFactory, ethToFactory);
-        //assertEq(swapper.factory().balance, initialFactoryBalance + ethToFactory);
-        assertEq(underlying.balanceOf(takerRecipient), initialUnderlying + underlyingReceived);
-    }
-
-    function _randomCall(uint256 amount, uint256 price, uint256 stake, uint256 index, uint256 seed)
-        internal
-        returns (uint256 createdIndex, uint256 accountingPaid, uint256 underlyingReceived)
-    {
-        if (seed % 3 == 0) createdIndex = _createOrder(amount, price, stake, seed);
-        if (seed % 3 == 1) _cancelOrder(index, price);
-        if (seed % 3 == 2) (accountingPaid, underlyingReceived) = _fulfillOrder(amount, seed);
-    }
-
-    function _modifyAmount(uint256 amount, uint256 seed) internal pure returns (uint256) {
-        // A fairly crazy random number generator based on keccak256 and large primes
-        uint256[8] memory bigPrimes;
-        bigPrimes[0] = 2; // 2
-        bigPrimes[1] = 3; // prime between 2^1 and 2^2
-        bigPrimes[2] = 13; // prime between 2^2 and 2^4
-        bigPrimes[3] = 251; // prime between 2^4 and 2^8
-        bigPrimes[4] = 34591; // prime between 2^8 and 2^16
-        bigPrimes[5] = 3883440697; // prime between 2^16 and 2^32
-        bigPrimes[6] = 14585268654322704883; // prime between 2^32 and 2^64
-        bigPrimes[7] = 5727913735782256336127425223006579443; // prime between 2^64 and 2^128
-        // Since 1 + 2 + 4 + 8 + 16 + 32 + 64 + 128 = 255 < 256 (or by direct calculation)
-        // we can multiply all the bigPrimes without overflow
-        // changing the primes (with the same constraints) would bring to an entirely different generator
-
-        uint256 modifiedAmount = amount;
-        for (uint256 i = 0; i < 8; i++) {
-            uint256 multiplier = uint(keccak256(abi.encodePacked(modifiedAmount % bigPrimes[i], seed))) % bigPrimes[i];
-            // Multiplier is fairly random but its logarithm is most likely near to 2^(2^i)
-            // A total multiplication will therefore be near 2^255
-            // To avoid this, we multiply with a probability of 50% at each round
-            // We also need to avoid multiplying by zero, thus we add 1 at each factor
-            if (multiplier % 2 != 0)
-                modifiedAmount = (1 + (modifiedAmount % bigPrimes[i])) * (1 + (multiplier % bigPrimes[i]));
-            // This number could be zero and can overflow, so we increment by one and take modulus at *every* iteration
-            modifiedAmount = 1 + (modifiedAmount % bigPrimes[i]);
-        }
-
-        return modifiedAmount;
-    }
-}
-
-contract PoolIntegrationTest is Randomizer {
-    constructor() Randomizer(1) {}
-
-    function testRandom(uint256 amount, uint256 price, uint256 stake, uint256 index, uint256 seed)
-        public
-        returns (uint256 createdIndex, uint256 accountingPaid, uint256 underlyingReceived)
-    {
-        for (uint256 i = 0; i < 3; i++) {
-            (createdIndex, accountingPaid, underlyingReceived) = _randomCall(amount, price, stake, index, seed);
-            // Change seeds every time so that even equality of inputs is shuffled
-            amount = _modifyAmount(amount, seed);
-            price = _modifyAmount(price, (seed / 2) + 1);
-            stake = _modifyAmount(stake, (seed / 3) + 2);
-            seed = _modifyAmount(seed, (seed / 4) + 3);
-        }
-    }
-
-    function testSamePrice(uint256 amount, uint256 price, uint256 stake, uint256 index, uint256 seed)
-        public
-        returns (uint256 createdIndex, uint256 accountingPaid, uint256 underlyingReceived)
-    {
-        for (uint256 i = 0; i < 3; i++) {
-            (createdIndex, accountingPaid, underlyingReceived) = _randomCall(amount, price, stake, index, seed);
-            // Change seeds every time so that even equality of inputs is shuffled
-            // Price is never modified
-            amount = _modifyAmount(amount, seed);
-            stake = _modifyAmount(stake, (seed / 3) + 2);
-            seed = _modifyAmount(seed, (seed / 4) + 3);
-        }
-    }
-
-    function testSamePriceAndStake(uint256 amount, uint256 price, uint256 stake, uint256 index, uint256 seed)
-        public
-        returns (uint256 createdIndex, uint256 accountingPaid, uint256 underlyingReceived)
-    {
-        for (uint256 i = 0; i < 3; i++) {
-            (createdIndex, accountingPaid, underlyingReceived) = _randomCall(amount, price, stake, index, seed);
-            // Change seeds every time so that even equality of inputs is shuffled
-            // Price and stake are never modified
-            amount = _modifyAmount(amount, seed);
-            seed = _modifyAmount(seed, (seed / 4) + 3);
-        }
-    }
-}
+// SPDX-License-Identifier: BUSL-1.1
+pragma solidity =0.8.17;
+
+import { ERC20PresetMinterPauser } from "@openzeppelin/contracts/token/ERC20/presets/ERC20PresetMinterPauser.sol";
+import { Test } from "forge-std/Test.sol";
+import { Pool } from "../src/Pool.sol";
+import { Factory } from "../src/Factory.sol";
+import { PoolUnitTest } from "./Pool.unit.test.sol";
+import { Wallet } from "./Wallet.sol";
+
+contract Randomizer is Test {
+    Factory internal immutable factory;
+    Pool internal immutable swapper;
+
+    ERC20PresetMinterPauser internal immutable underlying;
+    ERC20PresetMinterPauser internal immutable accounting;
+
+    address internal immutable maker1;
+    address internal immutable taker1;
+    address internal immutable maker2;
+    address internal immutable taker2;
+    address internal immutable makerRecipient;
+    address internal immutable takerRecipient;
+
+    uint256 internal constant priceResolution = 1e18;
+    uint16 internal immutable tick;
+
+    uint256 internal immutable maximumPrice;
+    uint256 internal immutable maximumAmount;
+
+    uint256[] internal makerIndexes;
+
+    struct OrderData {
+        uint256 staked;
+        uint256 previous;
+        uint256 next;
+    }
+
+    constructor(uint16 _tick) {
+        underlying = new ERC20PresetMinterPauser("underlying", "TKN0");
+        accounting = new ERC20PresetMinterPauser("accounting", "TKN1");
+        factory = new Factory();
+        tick = _tick;
+        swapper = Pool(factory.createPool(address(underlying), address(accounting), tick));
+        maker1 = address(new Wallet());
+        taker1 = address(new Wallet());
+        maker2 = address(new Wallet());
+        taker2 = address(new Wallet());
+        makerRecipient = address(new Wallet());
+        takerRecipient = address(new Wallet());
+        maximumPrice = type(uint256).max / (10000 + tick);
+        maximumAmount = type(uint256).max / priceResolution;
+    }
+
+    function setUp() public {
+        vm.deal(maker1, 1 ether);
+        vm.deal(taker1, 1 ether);
+        vm.deal(maker2, 1 ether);
+        vm.deal(taker2, 1 ether);
+
+        vm.prank(maker1);
+        underlying.approve(address(swapper), type(uint256).max);
+
+        vm.prank(taker1);
+        accounting.approve(address(swapper), type(uint256).max);
+
+        vm.prank(maker2);
+        underlying.approve(address(swapper), type(uint256).max);
+
+        vm.prank(taker2);
+        accounting.approve(address(swapper), type(uint256).max);
+    }
+
+    // solhint-disable code-complexity
+    function _createOrder(uint256 amount, uint256 price, uint256 stake, uint256 seed) internal returns (uint256) {
+        // Creates a *valid* order, does not revert by itself
+        // The creator of the order is random
+        // Returns the index of the order
+        price = price % maximumPrice;
+        amount = amount % maximumAmount;
+        if (amount == 0) amount++;
+        if (price == 0) price++;
+        // total ethers balance cannot exceed 2^256 or it would give EVM overflow
+        if (address(swapper).balance > 0) stake = stake % (type(uint256).max - address(swapper).balance + 1);
+
+        // Now the inputs are fixed, so we control the state change
+        // These are priceLevels, orders, id (native), balanceOf (ERC20 of swapper and sender), balance (ethers)
+        // BalanceOf and Id checks, which are trivial, are not made in this test because they cause a stack too deep
+
+        // PriceLevels before the order opening (up to 8 allowed)
+        uint256[8] memory priceLevels;
+        uint256 priceLevel = swapper.priceLevels(0);
+        for (uint256 i = 0; i < 8 && priceLevel != 0; i++) {
+            priceLevels[i] = priceLevel;
+            priceLevel = swapper.priceLevels(priceLevel);
+        }
+
+        (uint256 previewedPrev, uint256 previewedNext, , ) = swapper.previewOrder(price, stake);
+
+        if (seed % 2 == 1) {
+            if (stake > 0) {
+                vm.deal(maker1, stake);
+            }
+            underlying.mint(maker1, amount);
+            vm.prank(maker1);
+            swapper.createOrder{ value: stake }(amount, price, makerRecipient, block.timestamp + 1000);
+        } else {
+            if (stake > 0) {
+                vm.deal(maker2, stake);
+            }
+            underlying.mint(maker2, amount);
+            vm.prank(maker2);
+            swapper.createOrder{ value: stake }(amount, price, makerRecipient, block.timestamp + 1000);
+        }
+        makerIndexes.push(swapper.id(price));
+
+        // ORDERS CHECKS
+        // Check insertion went well
+        (, , , uint256 staked, uint256 previous, uint256 next) = swapper.orders(price, swapper.id(price));
+        assertEq(previous, previewedPrev);
+        assertEq(next, previewedNext);
+        // Check orderbook consistency (maximum 8 allowed)
+        // Cursor restarts from zero
+        (, , , staked, previous, next) = swapper.orders(price, 0);
+        for (uint256 i = 0; i < 8 && next != 0; i++) {
+            uint256 prevStake = staked;
+            uint256 prevNext = next;
+            (, , , staked, previous, next) = swapper.orders(price, next);
+            // Check FIFO and boost order as we go
+            // Stakes must be non-increasing (except for first one which is zero)
+            if (i == 0) assertEq(prevStake, 0);
+            else assertGe(prevStake, staked);
+            // if stakes are constant, FIFO applies
+            if (prevStake == staked) assertGt(prevNext, previous);
+        }
+
+        // PRICE LEVEL CHECKS
+        // define new price levels array for convenience
+        uint256[8] memory newPriceLevels;
+        priceLevel = swapper.priceLevels(0);
+        for (uint256 i = 0; i < 8 && priceLevel != 0; i++) {
+            newPriceLevels[i] = priceLevel;
+            priceLevel = swapper.priceLevels(priceLevel);
+        }
+        uint256 step = 2;
+        for (uint256 i = 0; i < 7; i++) {
+            if (priceLevels[i] == 0) break;
+            // If price is already present, price levels are untouched
+            if (price == priceLevels[i]) step = 0; // In this way the step will never be 1
+            // Price levels array is shifted precisely in that position and new price is inserted
+            if (price > priceLevels[i] && step == 2) {
+                step = 1;
+                assertEq(price, newPriceLevels[i]);
+            }
+            assertEq(priceLevels[i], newPriceLevels[i + (step % 2)]);
+        }
+
+        return swapper.id(price);
+    }
+
+    function _cancelOrder(uint256 index, uint256 price) internal {
+        // Cancels an order only if it exists
+        // If the order exists, it pranks the order offerer and cancels
+        if (makerIndexes.length == 0) return; // (There is no index initialized yet so nothing to do)
+        index = makerIndexes[index % makerIndexes.length]; // (Could be empty if it was fulfilled)
+        (address offerer, , uint256 underlyingAmount, uint256 staked, uint256 previous, uint256 next) = swapper.orders(
+            price,
+            index
+        );
+        uint256 initialSwapperBalance = underlying.balanceOf(address(swapper));
+        uint256 initialOffererBalance = underlying.balanceOf(offerer);
+        uint256 initialSwapperEthBalance = address(swapper).balance;
+        uint256 initialOffererEthBalance = offerer.balance;
+        if (offerer != address(0)) {
+            vm.prank(offerer);
+            swapper.cancelOrder(index, price);
+            // Check order deletion
+            (, , , , uint256 newPrev, ) = swapper.orders(price, next);
+            (, , , , , uint256 newNext) = swapper.orders(price, previous);
+            assertEq(newPrev, previous);
+            assertEq(newNext, next);
+        }
+
+        // Check balances
+        assertEq(underlying.balanceOf(offerer), initialOffererBalance + underlyingAmount);
+        assertEq(underlying.balanceOf(address(swapper)), initialSwapperBalance - underlyingAmount);
+        assertEq(offerer.balance, initialOffererEthBalance + staked);
+        assertEq(address(swapper).balance, initialSwapperEthBalance - staked);
+    }
+
+    function _fulfillOrder(uint256 amount, uint256 seed)
+        internal
+        returns (uint256 accountingPaid, uint256 underlyingReceived)
+    {
+        (uint256 previewAccounting, uint256 previewUnderlying) = swapper.previewTake(amount);
+        uint256 initialUnderlying = underlying.balanceOf(takerRecipient);
+        if (seed % 2 == 1) {
+            accounting.mint(taker1, previewAccounting);
+            uint256 initialAccounting = accounting.balanceOf(taker1);
+            vm.prank(taker1);
+            (accountingPaid, underlyingReceived) = swapper.fulfillOrder(
+                amount,
+                takerRecipient,
+                0,
+                block.timestamp + 1000
+            );
+            assertEq(accounting.balanceOf(taker1), initialAccounting - accountingPaid);
+        } else {
+            accounting.mint(taker2, previewAccounting);
+            uint256 initialAccounting = accounting.balanceOf(taker2);
+            vm.prank(taker2);
+            (accountingPaid, underlyingReceived) = swapper.fulfillOrder(
+                amount,
+                takerRecipient,
+                0,
+                block.timestamp + 1000
+            );
+            assertEq(accounting.balanceOf(taker2), initialAccounting - accountingPaid);
+        }
+        assertEq(previewUnderlying, underlyingReceived);
+        assertEq(previewAccounting, accountingPaid);
+        //assertEq(prevEthToFactory, ethToFactory);
+        //assertEq(swapper.factory().balance, initialFactoryBalance + ethToFactory);
+        assertEq(underlying.balanceOf(takerRecipient), initialUnderlying + underlyingReceived);
+    }
+
+    function _randomCall(uint256 amount, uint256 price, uint256 stake, uint256 index, uint256 seed)
+        internal
+        returns (uint256 createdIndex, uint256 accountingPaid, uint256 underlyingReceived)
+    {
+        if (seed % 3 == 0) createdIndex = _createOrder(amount, price, stake, seed);
+        if (seed % 3 == 1) _cancelOrder(index, price);
+        if (seed % 3 == 2) (accountingPaid, underlyingReceived) = _fulfillOrder(amount, seed);
+    }
+
+    function _modifyAmount(uint256 amount, uint256 seed) internal pure returns (uint256) {
+        // A fairly crazy random number generator based on keccak256 and large primes
+        uint256[8] memory bigPrimes;
+        bigPrimes[0] = 2; // 2
+        bigPrimes[1] = 3; // prime between 2^1 and 2^2
+        bigPrimes[2] = 13; // prime between 2^2 and 2^4
+        bigPrimes[3] = 251; // prime between 2^4 and 2^8
+        bigPrimes[4] = 34591; // prime between 2^8 and 2^16
+        bigPrimes[5] = 3883440697; // prime between 2^16 and 2^32
+        bigPrimes[6] = 14585268654322704883; // prime between 2^32 and 2^64
+        bigPrimes[7] = 5727913735782256336127425223006579443; // prime between 2^64 and 2^128
+        // Since 1 + 2 + 4 + 8 + 16 + 32 + 64 + 128 = 255 < 256 (or by direct calculation)
+        // we can multiply all the bigPrimes without overflow
+        // changing the primes (with the same constraints) would bring to an entirely different generator
+
+        uint256 modifiedAmount = amount;
+        for (uint256 i = 0; i < 8; i++) {
+            uint256 multiplier = uint(keccak256(abi.encodePacked(modifiedAmount % bigPrimes[i], seed))) % bigPrimes[i];
+            // Multiplier is fairly random but its logarithm is most likely near to 2^(2^i)
+            // A total multiplication will therefore be near 2^255
+            // To avoid this, we multiply with a probability of 50% at each round
+            // We also need to avoid multiplying by zero, thus we add 1 at each factor
+            if (multiplier % 2 != 0)
+                modifiedAmount = (1 + (modifiedAmount % bigPrimes[i])) * (1 + (multiplier % bigPrimes[i]));
+            // This number could be zero and can overflow, so we increment by one and take modulus at *every* iteration
+            modifiedAmount = 1 + (modifiedAmount % bigPrimes[i]);
+        }
+
+        return modifiedAmount;
+    }
+}
+
+contract PoolIntegrationTest is Randomizer {
+    constructor() Randomizer(1) {}
+
+    function testRandom(uint256 amount, uint256 price, uint256 stake, uint256 index, uint256 seed)
+        public
+        returns (uint256 createdIndex, uint256 accountingPaid, uint256 underlyingReceived)
+    {
+        for (uint256 i = 0; i < 3; i++) {
+            (createdIndex, accountingPaid, underlyingReceived) = _randomCall(amount, price, stake, index, seed);
+            // Change seeds every time so that even equality of inputs is shuffled
+            amount = _modifyAmount(amount, seed);
+            price = _modifyAmount(price, (seed / 2) + 1);
+            stake = _modifyAmount(stake, (seed / 3) + 2);
+            seed = _modifyAmount(seed, (seed / 4) + 3);
+        }
+    }
+
+    function testSamePrice(uint256 amount, uint256 price, uint256 stake, uint256 index, uint256 seed)
+        public
+        returns (uint256 createdIndex, uint256 accountingPaid, uint256 underlyingReceived)
+    {
+        for (uint256 i = 0; i < 3; i++) {
+            (createdIndex, accountingPaid, underlyingReceived) = _randomCall(amount, price, stake, index, seed);
+            // Change seeds every time so that even equality of inputs is shuffled
+            // Price is never modified
+            amount = _modifyAmount(amount, seed);
+            stake = _modifyAmount(stake, (seed / 3) + 2);
+            seed = _modifyAmount(seed, (seed / 4) + 3);
+        }
+    }
+
+    function testSamePriceAndStake(uint256 amount, uint256 price, uint256 stake, uint256 index, uint256 seed)
+        public
+        returns (uint256 createdIndex, uint256 accountingPaid, uint256 underlyingReceived)
+    {
+        for (uint256 i = 0; i < 3; i++) {
+            (createdIndex, accountingPaid, underlyingReceived) = _randomCall(amount, price, stake, index, seed);
+            // Change seeds every time so that even equality of inputs is shuffled
+            // Price and stake are never modified
+            amount = _modifyAmount(amount, seed);
+            seed = _modifyAmount(seed, (seed / 4) + 3);
+        }
+    }
+}